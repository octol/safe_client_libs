--- conflicted
+++ resolved
@@ -30,20 +30,12 @@
                 vec_clone_from_raw_parts};
 use futures::Future;
 use object_cache::{MDataEntriesHandle, MDataEntryActionsHandle, MDataKeysHandle,
-<<<<<<< HEAD
-                   MDataPermissionSetHandle, MDataPermissionsHandle, MDataValuesHandle,
-                   SignKeyHandle};
-use routing::MutableData;
-use safe_core::{CoreError, FutureExt, MDataInfo};
-use safe_core::ffi::MDataInfo as FfiMDataInfo;
-=======
                    MDataPermissionsHandle, MDataValuesHandle, NULL_OBJECT_HANDLE, SignKeyHandle};
 use routing::MutableData;
 use safe_core::{CoreError, FutureExt, MDataInfo};
 use safe_core::ffi::MDataInfo as FfiMDataInfo;
 use safe_core::ffi::ipc::req::PermissionSet as FfiPermissionSet;
 use safe_core::ipc::req::{permission_set_clone_from_repr_c, permission_set_into_repr_c};
->>>>>>> e758a3b1
 use std::os::raw::c_void;
 
 /// Special value that represents an empty permission set.
