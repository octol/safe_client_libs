--- conflicted
+++ resolved
@@ -25,16 +25,10 @@
 #[macro_use]
 extern crate unwrap;
 
-<<<<<<< HEAD
 use jni::signature::{JavaType, Primitive};
 use routing::XOR_NAME_LEN;
 use rust_sodium::crypto::{box_, secretbox, sign};
 use safe_bindgen::{Bindgen, FilterMode, LangCSharp, LangJava};
-=======
-use routing::XOR_NAME_LEN;
-use rust_sodium::crypto::{box_, secretbox, sign};
-use safe_bindgen::{Bindgen, FilterMode, LangCSharp};
->>>>>>> 6be55581
 use std::collections::HashMap;
 use std::env;
 use std::path::{Path, PathBuf};
@@ -46,10 +40,7 @@
 
     gen_bindings_c();
     gen_bindings_csharp();
-<<<<<<< HEAD
     gen_bindings_java();
-=======
->>>>>>> 6be55581
 }
 
 fn gen_bindings_c() {
@@ -60,7 +51,6 @@
     ));
 }
 
-<<<<<<< HEAD
 fn gen_bindings_java() {
     let target_dir = Path::new("../bindings/java/safe_app");
 
@@ -149,8 +139,6 @@
     unwrap!(bindgen.write_outputs(target_dir, &outputs));
 }
 
-=======
->>>>>>> 6be55581
 fn gen_bindings_csharp() {
     let target_dir = Path::new("../bindings/csharp/safe_app");
     let test_idents = ["test_create_app", "test_create_app_with_access"];
@@ -293,12 +281,8 @@
     // HACK: The [assembly: ...] annotation must go after all using declaration.
     *content = content.replace(
         "namespace SafeApp.Utilities",
-<<<<<<< HEAD
-        "[assembly: InternalsVisibleTo(\"SafeApp.AppBindings\")]\n\n\
-=======
         "[assembly: InternalsVisibleTo(\"SafeApp.AppBindings\")]\n\
          [assembly: InternalsVisibleTo(\"SafeApp.MockAuthBindings\")]\n\n\
->>>>>>> 6be55581
          namespace SafeApp.Utilities",
     );
 }
